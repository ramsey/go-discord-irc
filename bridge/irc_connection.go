package bridge

import (
	"fmt"
	"strings"
	"time"

	"github.com/qaisjp/go-discord-irc/irc/varys"
	irc "github.com/qaisjp/go-ircevent"
	log "github.com/sirupsen/logrus"
)

// An ircConnection should only ever communicate with its manager
// Refer to `(m *ircManager) CreateConnection` to see how these are spawned
type ircConnection struct {
	discord DiscordUser
	nick    string

	quitMessage string

	messages      chan IRCMessage
	cooldownTimer *time.Timer

	manager *IRCManager

	// channel ID for their discord channel for PMs
	pmDiscordChannel string

	// Tell users this feature is in beta
	pmNoticed        bool
	pmNoticedSenders map[string]struct{}
}

func (i *ircConnection) OnWelcome(e *irc.Event) {
	// execute puppet prejoin commands
	i.manager.varys.SendRaw(i.discord.ID, varys.InterpolationParams{Nick: true}, i.manager.bridge.Config.IRCPuppetPrejoinCommands...)

	i.JoinChannels()

	go func(i *ircConnection) {
		for m := range i.messages {
			msg := m.Message
			if m.IsAction {
				msg = fmt.Sprintf("\001ACTION %s\001", msg)
			}
			i.Privmsg(m.IRCChannel, msg)
		}
	}(i)
}

func (i *ircConnection) JoinChannels() {
	i.SendRaw(i.manager.bridge.GetJoinCommand(i.manager.RequestChannels(i.discord.ID)))
}

func (i *ircConnection) UpdateDetails(discord DiscordUser) {
	if i.discord.Username != discord.Username {
		i.quitMessage = fmt.Sprintf("Changing real name from %s to %s", i.discord.Username, discord.Username)
		i.manager.CloseConnection(i)

		// After one second make the user reconnect.
		// This should be enough time for the nick tracker to update.
		time.AfterFunc(time.Second, func() {
			i.manager.HandleUser(discord)
		})
		return
	}

	// if their details haven't changed, don't do anything
	if (i.discord.Nick == discord.Nick) && (i.discord.Discriminator == discord.Discriminator) {
		return
	}

	i.discord = discord
	delete(i.manager.puppetNicks, i.nick)
	i.nick = i.manager.generateNickname(i.discord)
<<<<<<< HEAD
=======
	i.manager.puppetNicks[i.nick] = i
>>>>>>> f7f3a482

	i.manager.varys.Nick(i.discord.ID, i.nick)
}

func (i *ircConnection) introducePM(nick string) {
	d := i.manager.bridge.discord

	if i.pmDiscordChannel == "" {
		c, err := d.UserChannelCreate(i.discord.ID)
		if err != nil {
			// todo: sentry
			log.Warnln("Could not create private message room", i.discord, err)
			return
		}
		i.pmDiscordChannel = c.ID
	}

	if !i.pmNoticed {
		i.pmNoticed = true
		_, err := d.ChannelMessageSend(
			i.pmDiscordChannel,
			fmt.Sprintf("To reply type: `%s@%s, your message here`", nick, i.manager.bridge.Config.Discriminator))
		if err != nil {
			log.Warnln("Could not send pmNotice", i.discord, err)
			return
		}
	}

	nick = strings.ToLower(nick)
	if _, ok := i.pmNoticedSenders[nick]; !ok {
		i.pmNoticedSenders[nick] = struct{}{}
	}
}

func (i *ircConnection) OnPrivateMessage(e *irc.Event) {
	// Ignored hostmasks
	if i.manager.isIgnoredHostmask(e.Source) {
		return
	}

	// Alert private messages
	if string(e.Arguments[0][0]) != "#" {
		if e.Message() == "help" {
			i.Privmsg(e.Nick, "Commands: help, who")
		} else if e.Message() == "who" {
			i.Privmsg(e.Nick, fmt.Sprintf("I am: %s#%s with ID %s", i.discord.Nick, i.discord.Discriminator, i.discord.ID))
		}

		d := i.manager.bridge.discord

		i.introducePM(e.Nick)

		msg := fmt.Sprintf(
			"%s,%s - %s@%s: %s", e.Connection.Server, e.Source,
			e.Nick, i.manager.bridge.Config.Discriminator, e.Message())
		_, err := d.ChannelMessageSend(i.pmDiscordChannel, msg)
		if err != nil {
			log.Warnln("Could not send PM", i.discord, err)
			return
		}
		return
	}

	// GTANet does not support deafness so the below logmsg has been disabled
	// log.Println("Non listener IRC connection received PRIVMSG from channel. Something went wrong.")
}

func (i *ircConnection) SendRaw(message string) {
	i.manager.varys.SendRaw(i.discord.ID, varys.InterpolationParams{}, message)
}

func (i *ircConnection) SetAway(status string) {
	i.SendRaw(fmt.Sprintf("AWAY :%s", status))
}

func (i *ircConnection) Privmsg(target, message string) {
	i.SendRaw(fmt.Sprintf("PRIVMSG %s :%s\r\n", target, message))
}<|MERGE_RESOLUTION|>--- conflicted
+++ resolved
@@ -73,10 +73,7 @@
 	i.discord = discord
 	delete(i.manager.puppetNicks, i.nick)
 	i.nick = i.manager.generateNickname(i.discord)
-<<<<<<< HEAD
-=======
 	i.manager.puppetNicks[i.nick] = i
->>>>>>> f7f3a482
 
 	i.manager.varys.Nick(i.discord.ID, i.nick)
 }
